﻿using System;
using System.CodeDom;
using System.CodeDom.Compiler;
using System.Collections.Generic;
using System.ComponentModel;
using System.ComponentModel.DataAnnotations;
using System.ComponentModel.DataAnnotations.Schema;
using System.Diagnostics;
using System.Linq;
using System.Text.RegularExpressions;
using System.Xml;
using System.Xml.Schema;
using System.Xml.Serialization;

namespace XmlSchemaClassGenerator
{
    public class NamespaceModel
    {
        public string Name { get; set; }
        public NamespaceKey Key { get; private set; }
        public Dictionary<string, TypeModel> Types { get; set; }
        /// <summary>
        /// Does the namespace of this type clashes with a class in the same or upper namespace?
        /// </summary>
        public bool IsAmbiguous { get; set; }
        public GeneratorConfiguration Configuration { get; private set; }

        public NamespaceModel(NamespaceKey key, GeneratorConfiguration configuration)
        {
            Configuration = configuration;
            Key = key;
            Types = new Dictionary<string, TypeModel>();
        }

        public static CodeNamespace Generate(string namespaceName, IEnumerable<NamespaceModel> parts)
        {
            var codeNamespace = new CodeNamespace(namespaceName);
            codeNamespace.Imports.Add(new CodeNamespaceImport("System.Collections"));
            codeNamespace.Imports.Add(new CodeNamespaceImport("System.Collections.Generic"));
            codeNamespace.Imports.Add(new CodeNamespaceImport("System.Collections.ObjectModel"));
            codeNamespace.Imports.Add(new CodeNamespaceImport("System.Xml.Serialization"));

            var typeModels = parts.SelectMany(x => x.Types.Values).ToList();
            if (typeModels.OfType<ClassModel>().Any(x => x.Configuration.EnableDataBinding))
            {
                codeNamespace.Imports.Add(new CodeNamespaceImport("System.Linq"));
                codeNamespace.Imports.Add(new CodeNamespaceImport("System.ComponentModel"));
            }

            foreach (var typeModel in typeModels)
            {
                var type = typeModel.Generate();
                if (type != null)
                {
                    codeNamespace.Types.Add(type);
                }
            }

            return codeNamespace;
        }
    }

    public class DocumentationModel
    {
        public string Language { get; set; }
        public string Text { get; set; }
        public static bool DisableComments { get; set; }

        public static IEnumerable<CodeCommentStatement> GetComments(IEnumerable<DocumentationModel> docs)
        {
            if (DisableComments)
                yield break;

            yield return new CodeCommentStatement("<summary>", true);

            foreach (var doc in docs.OrderBy(d => d.Language))
            {
                var text = doc.Text;
                var comment = string.Format(@"<para{0}>{1}</para>",
                    string.IsNullOrEmpty(doc.Language) ? "" : string.Format(@" xml:lang=""{0}""", doc.Language), CodeUtilities.NormalizeNewlines(text).Trim());
                yield return new CodeCommentStatement(comment, true);
            }

            yield return new CodeCommentStatement("</summary>", true);
        }

        public static void AddDescription(CodeAttributeDeclarationCollection attributes, IEnumerable<DocumentationModel> docs, GeneratorConfiguration conf)
        {
            if (!conf.GenerateDescriptionAttribute || DisableComments || !docs.Any()) return;

            var doc = GetSingleDoc(docs);

            if (doc != null)
            {
                var descriptionAttribute = new CodeAttributeDeclaration(new CodeTypeReference(typeof(DescriptionAttribute), conf.CodeTypeReferenceOptions),
                    new CodeAttributeArgument(new CodePrimitiveExpression(Regex.Replace(doc.Text, @"\s+", " ").Trim())));
                attributes.Add(descriptionAttribute);
            }
        }

        private static DocumentationModel GetSingleDoc(IEnumerable<DocumentationModel> docs)
        {
            if (docs.Count() == 1) return docs.Single();
            var englishDoc = docs.FirstOrDefault(d => string.IsNullOrEmpty(d.Language) || d.Language.StartsWith("en", StringComparison.OrdinalIgnoreCase));
            if (englishDoc != null) return englishDoc;
            return docs.FirstOrDefault();
        }
    }

    public abstract class TypeModel
    {
        protected static readonly CodeDomProvider CSharpProvider = CodeDomProvider.CreateProvider("CSharp");

        public NamespaceModel Namespace { get; set; }
        public XmlQualifiedName RootElementName { get; set; }
        public string Name { get; set; }
        public XmlQualifiedName XmlSchemaName { get; set; }
        public XmlSchemaType XmlSchemaType { get; set; }
        public List<DocumentationModel> Documentation { get; private set; }
        public bool IsAnonymous { get; set; }
        public GeneratorConfiguration Configuration { get; private set; }

        protected TypeModel(GeneratorConfiguration configuration)
        {
            Configuration = configuration;
            Documentation = new List<DocumentationModel>();
        }

        public virtual CodeTypeDeclaration Generate()
        {
            var typeDeclaration = new CodeTypeDeclaration { Name = Name };

            typeDeclaration.Comments.AddRange(DocumentationModel.GetComments(Documentation).ToArray());

            DocumentationModel.AddDescription(typeDeclaration.CustomAttributes, Documentation, Configuration);

            var generatedAttribute = new CodeAttributeDeclaration(new CodeTypeReference(typeof(GeneratedCodeAttribute), Configuration.CodeTypeReferenceOptions),
                new CodeAttributeArgument(new CodePrimitiveExpression(Configuration.Version.Title)),
                new CodeAttributeArgument(new CodePrimitiveExpression(Configuration.Version.Version)));
            typeDeclaration.CustomAttributes.Add(generatedAttribute);

            return typeDeclaration;
        }

        protected void GenerateTypeAttribute(CodeTypeDeclaration typeDeclaration)
        {
            if (XmlSchemaName != null)
            {
                var typeAttribute = new CodeAttributeDeclaration(new CodeTypeReference(typeof(XmlTypeAttribute), Configuration.CodeTypeReferenceOptions),
                    new CodeAttributeArgument(new CodePrimitiveExpression(XmlSchemaName.Name)),
                    new CodeAttributeArgument("Namespace", new CodePrimitiveExpression(XmlSchemaName.Namespace)));
                if (IsAnonymous && (!(this is ClassModel classModel) || classModel.BaseClass == null))
                {
                    // don't generate AnonymousType if it's derived class, otherwise XmlSerializer will
                    // complain with "InvalidOperationException: Cannot include anonymous type '...'"
                    typeAttribute.Arguments.Add(new CodeAttributeArgument("AnonymousType", new CodePrimitiveExpression(true)));
                }
                typeDeclaration.CustomAttributes.Add(typeAttribute);
            }
        }

        protected void GenerateSerializableAttribute(CodeTypeDeclaration typeDeclaration)
        {
            if (Configuration.GenerateSerializableAttribute)
            {
                var serializableAttribute =
                    new CodeAttributeDeclaration(new CodeTypeReference(typeof(SerializableAttribute), Configuration.CodeTypeReferenceOptions));
                typeDeclaration.CustomAttributes.Add(serializableAttribute);
            }
        }

        public virtual CodeTypeReference GetReferenceFor(NamespaceModel referencingNamespace, bool collection = false, bool forInit = false, bool attribute = false)
        {
            string name;
            if (referencingNamespace == Namespace)
                name = Name;
            else
                name = string.Format("{2}{0}.{1}", Namespace.Name, Name, ((referencingNamespace ?? Namespace).IsAmbiguous ? "global::" : string.Empty));

            if (collection)
            {
                name = forInit ? SimpleModel.GetCollectionImplementationName(name, Configuration) : SimpleModel.GetCollectionDefinitionName(name, Configuration);
            }

            return new CodeTypeReference(name);
        }

        public virtual CodeExpression GetDefaultValueFor(string defaultString)
        {
            throw new NotSupportedException(string.Format("Getting default value for {0} not supported.", defaultString));
        }
    }

    public class InterfaceModel : TypeModel
    {
        public InterfaceModel(GeneratorConfiguration configuration)
            : base(configuration)
        {
            Properties = new List<PropertyModel>();
            Interfaces = new List<InterfaceModel>();
        }

        public List<PropertyModel> Properties { get; set; }
        public List<InterfaceModel> Interfaces { get; set; }

        public override CodeTypeDeclaration Generate()
        {
            var interfaceDeclaration = base.Generate();

            interfaceDeclaration.IsInterface = true;
            interfaceDeclaration.IsPartial = true;

            foreach (var property in Properties)
                property.AddInterfaceMembersTo(interfaceDeclaration);

            interfaceDeclaration.BaseTypes.AddRange(Interfaces.Select(i => i.GetReferenceFor(Namespace)).ToArray());

            return interfaceDeclaration;
        }
    }

    public class ClassModel : TypeModel
    {
        public bool IsAbstract { get; set; }
        public bool IsMixed { get; set; }
        public bool IsSubstitution { get; set; }
        public XmlQualifiedName SubstitutionName { get; set; }
        public TypeModel BaseClass { get; set; }
        public List<PropertyModel> Properties { get; set; }
        public List<InterfaceModel> Interfaces { get; set; }
        public List<ClassModel> DerivedTypes { get; set; }
        public ClassModel(GeneratorConfiguration configuration)
            : base(configuration)
        {
            Properties = new List<PropertyModel>();
            Interfaces = new List<InterfaceModel>();
            DerivedTypes = new List<ClassModel>();
        }

        public IEnumerable<ClassModel> AllBaseClasses
        {
            get
            {
                var baseClass = BaseClass as ClassModel;
                while (baseClass != null)
                {
                    yield return baseClass;
                    baseClass = baseClass.BaseClass as ClassModel;
                }
            }
        }

        public IEnumerable<TypeModel> AllBaseTypes
        {
            get
            {
                var baseType = BaseClass;
                while (baseType != null)
                {
                    yield return baseType;
                    baseType = (baseType as ClassModel)?.BaseClass;
                }
            }
        }

        public override CodeTypeDeclaration Generate()
        {
            var classDeclaration = base.Generate();

            GenerateSerializableAttribute(classDeclaration);
            GenerateTypeAttribute(classDeclaration);

            classDeclaration.IsClass = true;
            classDeclaration.IsPartial = true;

            if (Configuration.EnableDataBinding)
            {
                classDeclaration.Members.Add(new CodeMemberEvent()
                {
                    Name = "PropertyChanged",
                    Type = new CodeTypeReference(typeof(PropertyChangedEventHandler), Configuration.CodeTypeReferenceOptions),
                    Attributes = MemberAttributes.Public,
                });

                var onPropChangedMethod = new CodeMemberMethod
                {
                    Name = "OnPropertyChanged",
                    Attributes = MemberAttributes.Family,
                };
                var param = new CodeParameterDeclarationExpression(typeof(string), "propertyName");
                onPropChangedMethod.Parameters.Add(param);
                onPropChangedMethod.Statements.Add(
                    new CodeConditionStatement(
                        new CodeBinaryOperatorExpression(
                            new CodeEventReferenceExpression(null, "PropertyChanged"),
                            CodeBinaryOperatorType.IdentityInequality,
                            new CodePrimitiveExpression(null)),
                        new CodeExpressionStatement(new CodeDelegateInvokeExpression(
                            new CodeEventReferenceExpression(null, "PropertyChanged"),
                            new CodeThisReferenceExpression(),
                            new CodeObjectCreateExpression(
                                "PropertyChangedEventArgs",
                                new CodeArgumentReferenceExpression("propertyName"))
                            ))));
                classDeclaration.Members.Add(onPropChangedMethod);
            }

            if (BaseClass != null)
            {
                if (BaseClass is ClassModel)
                {
                    classDeclaration.BaseTypes.Add(BaseClass.GetReferenceFor(Namespace));
                }
                else if (!string.IsNullOrEmpty(Configuration.TextValuePropertyName))
                {
                    var typeReference = BaseClass.GetReferenceFor(Namespace);

                    var member = new CodeMemberField(typeReference, Configuration.TextValuePropertyName)
                    {
                        Attributes = MemberAttributes.Public,
                    };

                    if (Configuration.EnableDataBinding)
                    {
                        var backingFieldMember = new CodeMemberField(typeReference, member.Name.ToBackingField(Configuration.DoNotUseUnderscoreInPrivateMemberNames))
                        {
                            Attributes = MemberAttributes.Private
                        };
                        member.Name += PropertyModel.GetAccessors(member.Name, backingFieldMember.Name, BaseClass.GetPropertyValueTypeCode(), false);
                        classDeclaration.Members.Add(backingFieldMember);
                    }
                    else
                    {
                        // hack to generate automatic property
                        member.Name += " { get; set; }";
                    }

                    var docs = new[] { new DocumentationModel { Language = "en", Text = "Gets or sets the text value." },
                        new DocumentationModel { Language = "de", Text = "Ruft den Text ab oder legt diesen fest." } };
                    member.Comments.AddRange(DocumentationModel.GetComments(docs).ToArray());

                    var attribute = new CodeAttributeDeclaration(new CodeTypeReference(typeof(XmlTextAttribute), Configuration.CodeTypeReferenceOptions));
                    if (BaseClass is SimpleModel simpleModel && (simpleModel.XmlSchemaType.Datatype.IsDataTypeAttributeAllowed(Configuration) ?? simpleModel.UseDataTypeAttribute))
                    {
                        var name = BaseClass.GetQualifiedName();
                        if (name.Namespace == XmlSchema.Namespace)
                        {
                            var dataType = new CodeAttributeArgument("DataType", new CodePrimitiveExpression(name.Name));
                            attribute.Arguments.Add(dataType);
                        }
                    }

                    member.CustomAttributes.Add(attribute);
                    classDeclaration.Members.Add(member);
                }
            }

            if (Configuration.EnableDataBinding)
            {
                classDeclaration.BaseTypes.Add(new CodeTypeReference(typeof(INotifyPropertyChanged), Configuration.CodeTypeReferenceOptions));
            }

            if (Configuration.EntityFramework && (BaseClass == null || !(BaseClass is ClassModel)))
            {
                // generate key
                var keyProperty = Properties.FirstOrDefault(p => p.Name.ToLowerInvariant() == "id")
                    ?? Properties.FirstOrDefault(p => p.Name.ToLowerInvariant() == (Name.ToLowerInvariant() + "id"));

                if (keyProperty == null)
                {
                    keyProperty = new PropertyModel(Configuration)
                    {
                        Name = "Id",
                        Type = new SimpleModel(Configuration) { ValueType = typeof(long) },
                        OwningType = this,
                        Documentation = { new DocumentationModel {  Language = "en", Text = "Gets or sets a value uniquely identifying this entity." },
                            new DocumentationModel { Language = "de", Text = "Ruft einen Wert ab, der diese Entität eindeutig identifiziert, oder legt diesen fest." } }
                    };
                    Properties.Insert(0, keyProperty);
                }

                keyProperty.IsKey = true;
            }

	        foreach (var property in Properties.GroupBy(x => x.Name))
	        {
		        var propertyIndex = 0;
		        foreach (var p in property)
		        {
			        if (propertyIndex > 0)
			        {
				        p.Name += $"_{propertyIndex}";
					}
			        p.AddMembersTo(classDeclaration, Configuration.EnableDataBinding);
					propertyIndex++;
		        }
	        }

	        if (IsMixed && (BaseClass == null || (BaseClass is ClassModel && !AllBaseClasses.Any(b => b.IsMixed))))
	        {
		        var propName = "Text";		        

				// To not collide with any existing members
				for (var propertyIndex = 1; Properties.Any(x => x.Name.Equals(propName, StringComparison.Ordinal)) || propName.Equals(classDeclaration.Name, StringComparison.Ordinal); propertyIndex++)
		        {					
			        propName = $"Text_{propertyIndex}";			        
				} 
                var text = new CodeMemberField(typeof(string[]), propName);
                // hack to generate automatic property
                text.Name += " { get; set; }";
                text.Attributes = MemberAttributes.Public;
                var xmlTextAttribute = new CodeAttributeDeclaration(new CodeTypeReference(typeof(XmlTextAttribute), Configuration.CodeTypeReferenceOptions));
                text.CustomAttributes.Add(xmlTextAttribute);
                classDeclaration.Members.Add(text);
            }

            if (Configuration.GenerateDebuggerStepThroughAttribute)
                classDeclaration.CustomAttributes.Add(
                    new CodeAttributeDeclaration(new CodeTypeReference(typeof(DebuggerStepThroughAttribute), Configuration.CodeTypeReferenceOptions)));

            if (Configuration.GenerateDesignerCategoryAttribute)
            {
                classDeclaration.CustomAttributes.Add(
                    new CodeAttributeDeclaration(new CodeTypeReference(typeof(DesignerCategoryAttribute), Configuration.CodeTypeReferenceOptions),
                        new CodeAttributeArgument(new CodePrimitiveExpression("code"))));
            }

            if (RootElementName != null)
            {
                var rootAttribute = new CodeAttributeDeclaration(new CodeTypeReference(typeof(XmlRootAttribute), Configuration.CodeTypeReferenceOptions),
                    new CodeAttributeArgument(new CodePrimitiveExpression(RootElementName.Name)),
                    new CodeAttributeArgument("Namespace", new CodePrimitiveExpression(RootElementName.Namespace)));
                classDeclaration.CustomAttributes.Add(rootAttribute);
            }

            var derivedTypes = GetAllDerivedTypes();
            foreach (var derivedType in derivedTypes.OrderBy(t => t.Name))
            {
                var includeAttribute = new CodeAttributeDeclaration(new CodeTypeReference(typeof(XmlIncludeAttribute), Configuration.CodeTypeReferenceOptions),
                    new CodeAttributeArgument(new CodeTypeOfExpression(derivedType.GetReferenceFor(Namespace))));
                classDeclaration.CustomAttributes.Add(includeAttribute);
            }

            classDeclaration.BaseTypes.AddRange(Interfaces.Select(i => i.GetReferenceFor(Namespace)).ToArray());

            return classDeclaration;
        }

        public List<ClassModel> GetAllDerivedTypes()
        {
            var allDerivedTypes = new List<ClassModel>(DerivedTypes);

            foreach (var derivedType in DerivedTypes)
                allDerivedTypes.AddRange(derivedType.GetAllDerivedTypes());

            return allDerivedTypes;
        }

        public override CodeExpression GetDefaultValueFor(string defaultString)
        {
            var rootClass = AllBaseTypes.LastOrDefault();

            if (rootClass is SimpleModel)
            {
                string reference, val;

                using (var writer = new System.IO.StringWriter())
                {
                    CSharpProvider.GenerateCodeFromExpression(rootClass.GetDefaultValueFor(defaultString), writer, new CodeGeneratorOptions());
                    val = writer.ToString();
                }

                using (var writer = new System.IO.StringWriter())
                {
                    CSharpProvider.GenerateCodeFromExpression(new CodeTypeReferenceExpression(GetReferenceFor(referencingNamespace: null)), writer, new CodeGeneratorOptions());
                    reference = writer.ToString();
                }

                var dv = new CodeSnippetExpression($"new { reference } {{ { Configuration.TextValuePropertyName } = { val } }};");
                return dv;
            }

            return base.GetDefaultValueFor(defaultString);
        }
    }

    public class PropertyModel
    {
        public TypeModel OwningType { get; set; }
        public string Name { get; set; }
        public bool IsAttribute { get; set; }
        public TypeModel Type { get; set; }
        public bool IsNullable { get; set; }
        public bool IsNillable { get; set; }
        public bool IsCollection { get; set; }
        public string DefaultValue { get; set; }
        public XmlSchemaForm Form { get; set; }
        public string XmlNamespace { get; set; }
        public List<DocumentationModel> Documentation { get; private set; }
        public bool IsDeprecated { get; set; }
        public XmlQualifiedName XmlSchemaName { get; set; }
        public bool IsAny { get; set; }
        public int? Order { get; set; }
        public bool IsKey { get; set; }
        public XmlSchemaParticle XmlParticle { get; set; }
        public XmlSchemaObject XmlParent { get; set; }
        public GeneratorConfiguration Configuration { get; private set; }

        public PropertyModel(GeneratorConfiguration configuration)
        {
            Configuration = configuration;
            Documentation = new List<DocumentationModel>();
        }

        internal static string GetAccessors(string memberName, string backingFieldName, PropertyValueTypeCode typeCode, bool privateSetter, bool withDataBinding = true)
        {
            if (withDataBinding)
            {
                switch (typeCode)
                {
                    case PropertyValueTypeCode.ValueType:
                        return CodeUtilities.NormalizeNewlines(string.Format(@"
        {{
            get
            {{
                return {0};
            }}
            {2}set
            {{
                if (!{0}.Equals(value))
                {{
                    {0} = value;
                    OnPropertyChanged(""{1}"");
                }}
            }}
        }}", backingFieldName, memberName, (privateSetter ? "private " : string.Empty)));
                    case PropertyValueTypeCode.Other:
                        return CodeUtilities.NormalizeNewlines(string.Format(@"
        {{
            get
            {{
                return {0};
            }}
            {2}set
            {{
                if ({0} == value)
                    return;
                if ({0} == null || value == null || !{0}.Equals(value))
                {{
                    {0} = value;
                    OnPropertyChanged(""{1}"");
                }}
            }}
        }}", backingFieldName, memberName, (privateSetter ? "private " : string.Empty)));
                    case PropertyValueTypeCode.Array:
                        return CodeUtilities.NormalizeNewlines(string.Format(@"
        {{
            get
            {{
                return {0};
            }}
            {2}set
            {{
                if ({0} == value)
                    return;
                if ({0} == null || value == null || !{0}.SequenceEqual(value))
                {{
                    {0} = value;
                    OnPropertyChanged(""{1}"");
                }}
            }}
        }}", backingFieldName, memberName, (privateSetter ? "private " : string.Empty)));
                }
            }

            if (privateSetter)
            {
                return CodeUtilities.NormalizeNewlines(string.Format(@"
        {{
            get
            {{
                return this.{0};
            }}
            private set
            {{
                this.{0} = value;
            }}
        }}", backingFieldName));
            }
            else
            {
                return CodeUtilities.NormalizeNewlines(string.Format(@"
        {{
            get
            {{
                return this.{0};
            }}
            set
            {{
                this.{0} = value;
            }}
        }}", backingFieldName));
            }
        }

        private ClassModel TypeClassModel
        {
            get { return Type as ClassModel; }
        }

        private bool IsArray
        {
            get
            {
                return !IsCollection && !IsAttribute && !IsList && TypeClassModel != null
                && TypeClassModel.BaseClass == null
                && TypeClassModel.Properties.Count == 1
                && !TypeClassModel.Properties[0].IsAttribute && !TypeClassModel.Properties[0].IsAny
                && TypeClassModel.Properties[0].IsCollection;
            }
        }

        private TypeModel PropertyType
        {
            get { return !IsArray ? Type : TypeClassModel.Properties[0].Type; }
        }

        private bool IsNullableValueType
        {
            get
            {
                return DefaultValue == null
                    && IsNullable && !(IsCollection || IsArray) && !IsList
                    && ((PropertyType is EnumModel) || (PropertyType is SimpleModel && ((SimpleModel)PropertyType).ValueType.IsValueType));
            }
        }

        private bool IsNillableValueType
        {
            get
            {
                return IsNillable
                    && !IsNullableValueType
                    && !(IsCollection || IsArray)
                    && ((PropertyType is EnumModel) || (PropertyType is SimpleModel && ((SimpleModel)PropertyType).ValueType.IsValueType));
            }
        }

        private bool IsList
        {
            get
            {
                return Type.XmlSchemaType?.Datatype?.Variety == XmlSchemaDatatypeVariety.List;
            }
        }

        private CodeTypeReference TypeReference
        {
            get
            {
                return PropertyType.GetReferenceFor(OwningType.Namespace, 
                    collection: IsCollection || IsArray || (IsList && IsAttribute), 
                    attribute: IsAttribute);
            }
        }

        private void AddDocs(CodeTypeMember member)
        {
            var docs = new List<DocumentationModel>(Documentation);

            DocumentationModel.AddDescription(member.CustomAttributes, docs, Configuration);

            if (PropertyType is SimpleModel simpleType)
            {
                docs.AddRange(simpleType.Documentation);
                docs.AddRange(simpleType.Restrictions.Select(r => new DocumentationModel { Language = "en", Text = r.Description }));
                member.CustomAttributes.AddRange(simpleType.GetRestrictionAttributes().ToArray());
            }

            member.Comments.AddRange(DocumentationModel.GetComments(docs).ToArray());
        }

        public void AddInterfaceMembersTo(CodeTypeDeclaration typeDeclaration)
        {
            CodeTypeMember member;

            var isArray = IsArray;
            var propertyType = PropertyType;
            var isNullableValueType = IsNullableValueType;
            var typeReference = TypeReference;

            if (isNullableValueType && Configuration.GenerateNullables)
            {
                var nullableType = new CodeTypeReference(typeof(Nullable<>), Configuration.CodeTypeReferenceOptions);
                nullableType.TypeArguments.Add(typeReference);
                typeReference = nullableType;
            }

            member = new CodeMemberProperty
            {
                Name = Name,
                Type = typeReference,
                HasGet = true,
                HasSet = !IsCollection && !isArray
            };

            if (DefaultValue != null && IsNullable)
            {
                var defaultValueExpression = propertyType.GetDefaultValueFor(DefaultValue);

                if ((defaultValueExpression is CodePrimitiveExpression) || (defaultValueExpression is CodeFieldReferenceExpression))
                {
                    var defaultValueAttribute = new CodeAttributeDeclaration(new CodeTypeReference(typeof(DefaultValueAttribute), Configuration.CodeTypeReferenceOptions),
                        new CodeAttributeArgument(defaultValueExpression));
                    member.CustomAttributes.Add(defaultValueAttribute);
                }
            }

            typeDeclaration.Members.Add(member);

            AddDocs(member);
        }

        // ReSharper disable once FunctionComplexityOverflow
        public void AddMembersTo(CodeTypeDeclaration typeDeclaration, bool withDataBinding)
        {
            CodeTypeMember member;

            var typeClassModel = TypeClassModel;
            var isArray = IsArray;
            var propertyType = PropertyType;
            var isNullableValueType = IsNullableValueType;
            var typeReference = TypeReference;

            var requiresBackingField = withDataBinding || DefaultValue != null || IsCollection || isArray;
            var backingField = new CodeMemberField(typeReference, OwningType.GetUniqueFieldName(this))
            {
                Attributes = MemberAttributes.Private
            };
            var ignoreAttribute = new CodeAttributeDeclaration(new CodeTypeReference(typeof(XmlIgnoreAttribute), Configuration.CodeTypeReferenceOptions));
            var notMappedAttribute = new CodeAttributeDeclaration(new CodeTypeReference(typeof(NotMappedAttribute), Configuration.CodeTypeReferenceOptions));
            backingField.CustomAttributes.Add(ignoreAttribute);

            if (requiresBackingField)
            {
                typeDeclaration.Members.Add(backingField);
            }

            if (DefaultValue == null)
            {
                var propertyName = isNullableValueType && Configuration.GenerateNullables ? Name + "Value" : Name;

                if (IsNillableValueType)
                {
                    var nullableType = new CodeTypeReference(typeof(Nullable<>), Configuration.CodeTypeReferenceOptions);
                    nullableType.TypeArguments.Add(typeReference);
                    member = new CodeMemberField(nullableType, propertyName);
                }
                else
                    member = new CodeMemberField(typeReference, propertyName);

                var isPrivateSetter = IsCollection || isArray;

                if (requiresBackingField)
                {
                    member.Name += GetAccessors(member.Name, backingField.Name,
                        IsCollection || isArray ? PropertyValueTypeCode.Array : propertyType.GetPropertyValueTypeCode(),
                        isPrivateSetter, withDataBinding);
                }
                else
                {
                    // hack to generate automatic property
                    member.Name += isPrivateSetter ? " { get; private set; }" : " { get; set; }";
                }
            }
            else
            {
                var defaultValueExpression = propertyType.GetDefaultValueFor(DefaultValue);
                backingField.InitExpression = defaultValueExpression;

                if (IsNillableValueType)
                {
                    var nullableType = new CodeTypeReference(typeof(Nullable<>), Configuration.CodeTypeReferenceOptions);
                    nullableType.TypeArguments.Add(typeReference);
                    member = new CodeMemberField(nullableType, Name);
                }
                else
                    member = new CodeMemberField(typeReference, Name);

                member.Name += GetAccessors(member.Name, backingField.Name, propertyType.GetPropertyValueTypeCode(), false, withDataBinding);

                if (IsNullable && ((defaultValueExpression is CodePrimitiveExpression) || (defaultValueExpression is CodeFieldReferenceExpression)))
                {
                    var defaultValueAttribute = new CodeAttributeDeclaration(new CodeTypeReference(typeof(DefaultValueAttribute), Configuration.CodeTypeReferenceOptions),
                        new CodeAttributeArgument(defaultValueExpression));
                    member.CustomAttributes.Add(defaultValueAttribute);
                }
            }

            member.Attributes = MemberAttributes.Public;
            typeDeclaration.Members.Add(member);

            AddDocs(member);

            if (IsDeprecated)
            {
                // From .NET 3.5 XmlSerializer doesn't serialize objects with [Obsolete] >(
            }

            if (isNullableValueType)
            {
                var specifiedName = Configuration.GenerateNullables ? Name + "Value" : Name;
                var specifiedMember = new CodeMemberField(typeof(bool), specifiedName + "Specified { get; set; }");
                specifiedMember.CustomAttributes.Add(ignoreAttribute);
                if (Configuration.EntityFramework && Configuration.GenerateNullables) { specifiedMember.CustomAttributes.Add(notMappedAttribute); }
                specifiedMember.Attributes = MemberAttributes.Public;
                var specifiedDocs = new[] { new DocumentationModel { Language = "en", Text = string.Format("Gets or sets a value indicating whether the {0} property is specified.", Name) },
                    new DocumentationModel { Language = "de", Text = string.Format("Ruft einen Wert ab, der angibt, ob die {0}-Eigenschaft spezifiziert ist, oder legt diesen fest.", Name) } };
                specifiedMember.Comments.AddRange(DocumentationModel.GetComments(specifiedDocs).ToArray());
                typeDeclaration.Members.Add(specifiedMember);

                var specifiedMemberPropertyModel = new PropertyModel(Configuration)
                {
                    Name = specifiedName + "Specified"
                };

                Configuration.MemberVisitor(specifiedMember, specifiedMemberPropertyModel);

                if (Configuration.GenerateNullables)
                {
                    var nullableType = new CodeTypeReference(typeof(Nullable<>), Configuration.CodeTypeReferenceOptions);
                    nullableType.TypeArguments.Add(typeReference);
                    var nullableMember = new CodeMemberProperty
                    {
                        Type = nullableType,
                        Name = Name,
                        HasSet = true,
                        HasGet = true,
                        Attributes = MemberAttributes.Public | MemberAttributes.Final,
                    };
                    nullableMember.CustomAttributes.Add(ignoreAttribute);
                    nullableMember.Comments.AddRange(member.Comments);

                    var specifiedExpression = new CodePropertyReferenceExpression(new CodeThisReferenceExpression(), specifiedName + "Specified");
                    var valueExpression = new CodePropertyReferenceExpression(new CodeThisReferenceExpression(), Name + "Value");
                    var conditionStatement = new CodeConditionStatement(specifiedExpression,
                        new CodeStatement[] { new CodeMethodReturnStatement(valueExpression) },
                        new CodeStatement[] { new CodeMethodReturnStatement(new CodePrimitiveExpression(null)) });
                    nullableMember.GetStatements.Add(conditionStatement);

                    var getValueOrDefaultExpression = new CodeMethodInvokeExpression(new CodePropertySetValueReferenceExpression(), "GetValueOrDefault");
                    var setValueStatement = new CodeAssignStatement(valueExpression, getValueOrDefaultExpression);
                    var hasValueExpression = new CodePropertyReferenceExpression(new CodePropertySetValueReferenceExpression(), "HasValue");
                    var setSpecifiedStatement = new CodeAssignStatement(specifiedExpression, hasValueExpression);

                    var statements = new List<CodeStatement>();
                    if (withDataBinding)
                    {
                        var ifNotEquals = new CodeConditionStatement(
                            new CodeBinaryOperatorExpression(
                                new CodeMethodInvokeExpression(valueExpression, "Equals", getValueOrDefaultExpression),
                                CodeBinaryOperatorType.ValueEquality,
                                new CodePrimitiveExpression(false)
                                ),
                            setValueStatement,
                            setSpecifiedStatement,
                            new CodeExpressionStatement(new CodeMethodInvokeExpression(null, "OnPropertyChanged",
                                new CodePrimitiveExpression(Name)))
                            );
                        statements.Add(ifNotEquals);
                    }
                    else
                    {
                        statements.Add(setValueStatement);
                        statements.Add(setSpecifiedStatement);
                    }

                    nullableMember.SetStatements.AddRange(statements.ToArray());

                    typeDeclaration.Members.Add(nullableMember);

                    var editorBrowsableAttribute = new CodeAttributeDeclaration(new CodeTypeReference(typeof(EditorBrowsableAttribute), Configuration.CodeTypeReferenceOptions));
                    editorBrowsableAttribute.Arguments.Add(new CodeAttributeArgument(new CodeFieldReferenceExpression(new CodeTypeReferenceExpression(new CodeTypeReference(typeof(EditorBrowsableState), Configuration.CodeTypeReferenceOptions)), "Never")));
					specifiedMember.CustomAttributes.Add(editorBrowsableAttribute);
                    member.CustomAttributes.Add(editorBrowsableAttribute);
                    if (Configuration.EntityFramework) { member.CustomAttributes.Add(notMappedAttribute); }
                }
            }
            else if ((IsCollection || isArray || (IsList && IsAttribute)) && IsNullable)
            {
                var specifiedProperty = new CodeMemberProperty
                {
                    Type = new CodeTypeReference(typeof(bool)),
                    Name = Name + "Specified",
                    HasSet = false,
                    HasGet = true,
                };
                specifiedProperty.CustomAttributes.Add(ignoreAttribute);
                if (Configuration.EntityFramework) { specifiedProperty.CustomAttributes.Add(notMappedAttribute); }
                specifiedProperty.Attributes = MemberAttributes.Public | MemberAttributes.Final;

                var listReference = new CodePropertyReferenceExpression(new CodeThisReferenceExpression(), Name);
                var countReference = new CodePropertyReferenceExpression(listReference, "Count");
                var notZeroExpression = new CodeBinaryOperatorExpression(countReference, CodeBinaryOperatorType.IdentityInequality, new CodePrimitiveExpression(0));
                var returnStatement = new CodeMethodReturnStatement(notZeroExpression);
                specifiedProperty.GetStatements.Add(returnStatement);

                var specifiedDocs = new[] { new DocumentationModel { Language = "en", Text = string.Format("Gets a value indicating whether the {0} collection is empty.", Name) },
                    new DocumentationModel { Language = "de", Text = string.Format("Ruft einen Wert ab, der angibt, ob die {0}-Collection leer ist.", Name) } };
                specifiedProperty.Comments.AddRange(DocumentationModel.GetComments(specifiedDocs).ToArray());

                Configuration.MemberVisitor(specifiedProperty, this);

                typeDeclaration.Members.Add(specifiedProperty);
            }

            var attributes = GetAttributes(isArray).ToArray();
            member.CustomAttributes.AddRange(attributes);

            // initialize List<>
            if (IsCollection || isArray || (IsList && IsAttribute))
            {
                var constructor = typeDeclaration.Members.OfType<CodeConstructor>().FirstOrDefault();
                if (constructor == null)
                {
                    constructor = new CodeConstructor { Attributes = MemberAttributes.Public | MemberAttributes.Final };
                    var constructorDocs = new[] { new DocumentationModel { Language = "en", Text = string.Format(@"Initializes a new instance of the <see cref=""{0}"" /> class.", typeDeclaration.Name) },
                        new DocumentationModel { Language = "de", Text = string.Format(@"Initialisiert eine neue Instanz der <see cref=""{0}"" /> Klasse.", typeDeclaration.Name) } };
                    constructor.Comments.AddRange(DocumentationModel.GetComments(constructorDocs).ToArray());
                    typeDeclaration.Members.Add(constructor);
                }
                var listReference = requiresBackingField ? (CodeExpression)new CodeFieldReferenceExpression(new CodeThisReferenceExpression(), backingField.Name) :
                    new CodePropertyReferenceExpression(new CodeThisReferenceExpression(), Name);
                var initTypeReference = propertyType.GetReferenceFor(OwningType.Namespace, collection: true, forInit: true, attribute: IsAttribute);
                var initExpression = new CodeObjectCreateExpression(initTypeReference);
                constructor.Statements.Add(new CodeAssignStatement(listReference, initExpression));
            }

            if (isArray)
            {
                var arrayItemProperty = typeClassModel.Properties[0];
                var propertyAttributes = arrayItemProperty.GetAttributes(false).ToList();
                // HACK: repackage as ArrayItemAttribute
                foreach (var propertyAttribute in propertyAttributes)
                {
                    var arrayItemAttribute = new CodeAttributeDeclaration(new CodeTypeReference(typeof(XmlArrayItemAttribute), Configuration.CodeTypeReferenceOptions),
                        propertyAttribute.Arguments.Cast<CodeAttributeArgument>().Where(x => !string.Equals(x.Name, "Order", StringComparison.Ordinal)).ToArray());
                    member.CustomAttributes.Add(arrayItemAttribute);
                }
            }

            if (IsKey)
            {
                var keyAttribute = new CodeAttributeDeclaration(new CodeTypeReference(typeof(KeyAttribute), Configuration.CodeTypeReferenceOptions));
                member.CustomAttributes.Add(keyAttribute);
            }

            if (IsAny && Configuration.EntityFramework)
            {
                member.CustomAttributes.Add(notMappedAttribute);
            }

            Configuration.MemberVisitor(member, this);
        }

        private IEnumerable<CodeAttributeDeclaration> GetAttributes(bool isArray)
        {
            var attributes = new List<CodeAttributeDeclaration>();

            if (IsKey && XmlSchemaName == null)
            {
                attributes.Add(new CodeAttributeDeclaration(new CodeTypeReference(typeof(XmlIgnoreAttribute), Configuration.CodeTypeReferenceOptions)));
                return attributes;
            }

            if (IsAttribute)
            {
                if (IsAny)
                {
                    var anyAttribute = new CodeAttributeDeclaration(new CodeTypeReference(typeof(XmlAnyAttributeAttribute), Configuration.CodeTypeReferenceOptions));
                    if (Order != null)
                        anyAttribute.Arguments.Add(new CodeAttributeArgument("Order", new CodePrimitiveExpression(Order.Value)));
                    attributes.Add(anyAttribute);
                }
                else
                {
                    attributes.Add(new CodeAttributeDeclaration(new CodeTypeReference(typeof(XmlAttributeAttribute), Configuration.CodeTypeReferenceOptions),
                        new CodeAttributeArgument(new CodePrimitiveExpression(XmlSchemaName.Name))));
                }
            }
            else if (!isArray)
            {
                if (IsAny)
                {
                    var anyAttribute = new CodeAttributeDeclaration(new CodeTypeReference(typeof(XmlAnyElementAttribute), Configuration.CodeTypeReferenceOptions));
                    if (Order != null)
                        anyAttribute.Arguments.Add(new CodeAttributeArgument("Order", new CodePrimitiveExpression(Order.Value)));
                    attributes.Add(anyAttribute);
                }
                else
                {
                    if (PropertyType is ClassModel classType && classType.IsAbstract && classType.DerivedTypes.Any())
                    {
                        var derivedTypes = classType.GetAllDerivedTypes().Where(t => t.IsSubstitution);
                        foreach (var derivedType in derivedTypes)
                        {
                            var derivedAttribute = new CodeAttributeDeclaration(new CodeTypeReference(typeof(XmlElementAttribute), Configuration.CodeTypeReferenceOptions),
<<<<<<< HEAD
                                new CodeAttributeArgument(new CodePrimitiveExpression(derivedType.XmlSchemaName.Name)),
                                new CodeAttributeArgument("Type", new CodeTypeOfExpression(derivedType.GetReferenceFor(OwningType.Namespace))));
=======
                                new CodeAttributeArgument(new CodePrimitiveExpression((derivedType.SubstitutionName ?? derivedType.XmlSchemaName).Name)),
                                new CodeAttributeArgument("Type", new CodeTypeOfExpression(derivedType.GetReferenceFor(OwningType.Namespace, false))));
>>>>>>> dad0192f
                            if (Order != null)
                            {
                                derivedAttribute.Arguments.Add(new CodeAttributeArgument("Order",
                                    new CodePrimitiveExpression(Order.Value)));
                            }
                            attributes.Add(derivedAttribute);
                        }
                    }

                    var attribute = new CodeAttributeDeclaration(new CodeTypeReference(typeof(XmlElementAttribute), Configuration.CodeTypeReferenceOptions),
                            new CodeAttributeArgument(new CodePrimitiveExpression(XmlSchemaName.Name)));
                    if (Order != null)
                    {
                        attribute.Arguments.Add(new CodeAttributeArgument("Order",
                            new CodePrimitiveExpression(Order.Value)));
                    }
                    attributes.Add(attribute);
                }
            }
            else
            {
                attributes.Add(new CodeAttributeDeclaration(new CodeTypeReference(typeof(XmlArrayAttribute), Configuration.CodeTypeReferenceOptions),
                    new CodeAttributeArgument(new CodePrimitiveExpression(XmlSchemaName.Name))));
            }

            foreach (var attribute in attributes)
            {
                if (XmlNamespace != null)
                {
                    attribute.Arguments.Add(new CodeAttributeArgument("Namespace", new CodePrimitiveExpression(XmlNamespace)));
                }
                else if (Form == XmlSchemaForm.Qualified)
                {
                    attribute.Arguments.Add(new CodeAttributeArgument("Namespace", new CodePrimitiveExpression(OwningType.XmlSchemaName.Namespace)));
                }
                else if (!IsAny)
                {
                    attribute.Arguments.Add(new CodeAttributeArgument("Form",
                        new CodeFieldReferenceExpression(new CodeTypeReferenceExpression(new CodeTypeReference(typeof(XmlSchemaForm), Configuration.CodeTypeReferenceOptions)),
                            "Unqualified")));
                }

                if (IsNillable)
                {
                    attribute.Arguments.Add(new CodeAttributeArgument("IsNullable", new CodePrimitiveExpression(true)));
                }

                if (Type is SimpleModel simpleModel && simpleModel.UseDataTypeAttribute)
                {
                    // walk up the inheritance chain to find DataType if the simple type is derived (see #18)
                    var xmlSchemaType = Type.XmlSchemaType;
                    while (xmlSchemaType != null)
                    {
                        var name = xmlSchemaType.GetQualifiedName();
                        if (name.Namespace == XmlSchema.Namespace && name.Name != "anySimpleType")
                        {
                            var dataType = new CodeAttributeArgument("DataType", new CodePrimitiveExpression(name.Name));
                            attribute.Arguments.Add(dataType);
                            break;
                        }
                        else
                            xmlSchemaType = xmlSchemaType.BaseXmlSchemaType;
                    }
                }
            }

            return attributes;
        }
    }

    public class EnumValueModel
    {
        public string Name { get; set; }
        public string Value { get; set; }
        public bool IsDeprecated { get; set; }
        public List<DocumentationModel> Documentation { get; private set; }

        public EnumValueModel()
        {
            Documentation = new List<DocumentationModel>();
        }
    }

    public class EnumModel : TypeModel
    {
        public List<EnumValueModel> Values { get; set; }

        public EnumModel(GeneratorConfiguration configuration)
            : base(configuration)
        {
            Values = new List<EnumValueModel>();
        }

        public override CodeTypeDeclaration Generate()
        {
            var enumDeclaration = base.Generate();

            GenerateSerializableAttribute(enumDeclaration);
            GenerateTypeAttribute(enumDeclaration);

            enumDeclaration.IsEnum = true;

            foreach (var val in Values)
            {
                var member = new CodeMemberField { Name = val.Name };
                var docs = new List<DocumentationModel>(val.Documentation);

                DocumentationModel.AddDescription(member.CustomAttributes, docs, Configuration);

                if (val.Name != val.Value) // illegal identifier chars in value
                {
                    var enumAttribute = new CodeAttributeDeclaration(new CodeTypeReference(typeof(XmlEnumAttribute), Configuration.CodeTypeReferenceOptions),
                        new CodeAttributeArgument(new CodePrimitiveExpression(val.Value)));
                    member.CustomAttributes.Add(enumAttribute);
                }

                if (val.IsDeprecated)
                {
                    // From .NET 3.5 XmlSerializer doesn't serialize objects with [Obsolete] >(

                    var obsolete = new DocumentationModel { Language = "en", Text = "[Obsolete]" };
                    docs.Add(obsolete);
                }

                member.Comments.AddRange(DocumentationModel.GetComments(docs).ToArray());

                enumDeclaration.Members.Add(member);
            }

            return enumDeclaration;
        }

        public override CodeExpression GetDefaultValueFor(string defaultString)
        {
            return new CodeFieldReferenceExpression(new CodeTypeReferenceExpression(GetReferenceFor(referencingNamespace: null)),
                Values.First(v => v.Value == defaultString).Name);
        }
    }

    public class SimpleModel : TypeModel
    {
        public Type ValueType { get; set; }
        public List<RestrictionModel> Restrictions { get; private set; }
        public bool UseDataTypeAttribute { get; set; }

        public SimpleModel(GeneratorConfiguration configuration)
            : base(configuration)
        {
            Restrictions = new List<RestrictionModel>();
            UseDataTypeAttribute = true;
        }

        public static string GetCollectionDefinitionName(string typeName, GeneratorConfiguration configuration)
        {
            var typeRef = new CodeTypeReference(configuration.CollectionType, configuration.CodeTypeReferenceOptions);
            return GetFullTypeName(typeName, configuration, typeRef);
        }

        public static string GetCollectionImplementationName(string typeName, GeneratorConfiguration configuration)
        {
            var typeRef = new CodeTypeReference(configuration.CollectionImplementationType ?? configuration.CollectionType, configuration.CodeTypeReferenceOptions);
            return GetFullTypeName(typeName, configuration, typeRef);
        }

        private static string GetFullTypeName(string typeName, GeneratorConfiguration configuration, CodeTypeReference typeRef)
        {
            if (configuration.CollectionType.IsGenericTypeDefinition)
            {
                typeRef.TypeArguments.Add(typeName);
            }
            var typeOfExpr = new CodeTypeOfExpression(typeRef);
            var writer = new System.IO.StringWriter();
            CSharpProvider.GenerateCodeFromExpression(typeOfExpr, writer, new CodeGeneratorOptions());
            var fullTypeName = writer.ToString();
            Debug.Assert(fullTypeName.StartsWith("typeof(") && fullTypeName.EndsWith(")"));
            fullTypeName = fullTypeName.Substring(7, fullTypeName.Length - 8);
            return fullTypeName;
        }

        public override CodeTypeDeclaration Generate()
        {
            return null;
        }

        public override CodeTypeReference GetReferenceFor(NamespaceModel referencingNamespace, bool collection = false, bool forInit = false, bool attribute = false)
        {
            var type = ValueType;

            if (XmlSchemaType != null)
            {
                // some types are not mapped in the same way between XmlSerializer and XmlSchema >(
                // http://msdn.microsoft.com/en-us/library/aa719879(v=vs.71).aspx
                // http://msdn.microsoft.com/en-us/library/system.xml.serialization.xmlelementattribute.datatype(v=vs.110).aspx
                // XmlSerializer is inconsistent: maps xs:decimal to decimal but xs:integer to string,
                // even though xs:integer is a restriction of xs:decimal
<<<<<<< HEAD
                type = XmlSchemaType.Datatype.GetEffectiveType(Configuration, attribute);
                UseDataTypeAttribute = XmlSchemaType.Datatype.IsDataTypeAttributeAllowed(Configuration) ?? UseDataTypeAttribute;
=======
                type = XmlSchemaType.GetEffectiveType(Configuration, Restrictions);
                UseDataTypeAttribute = XmlSchemaType.IsDataTypeAttributeAllowed(Configuration) ?? UseDataTypeAttribute;
>>>>>>> dad0192f
            }

            if (collection)
            {
                if (forInit)
                {
                    type = (Configuration.CollectionImplementationType ?? Configuration.CollectionType).MakeGenericType(type);
                }
                else
                {
                    type = Configuration.CollectionType.MakeGenericType(type);
                }
            }

            return new CodeTypeReference(type, Configuration.CodeTypeReferenceOptions);
        }

        public override CodeExpression GetDefaultValueFor(string defaultString)
        {
            if (ValueType == typeof(XmlQualifiedName))
            {
                if (defaultString.StartsWith("xs:", StringComparison.OrdinalIgnoreCase))
                {
                    var rv = new CodeObjectCreateExpression(typeof(XmlQualifiedName),
                        new CodePrimitiveExpression(defaultString.Substring(3)),
                        new CodePrimitiveExpression(XmlSchema.Namespace));
                    rv.CreateType.Options = Configuration.CodeTypeReferenceOptions;
                    return rv;
                }
                throw new NotSupportedException(string.Format("Resolving default value {0} for QName not supported.", defaultString));
            }
            return new CodePrimitiveExpression(Convert.ChangeType(defaultString, ValueType));
        }

        public IEnumerable<CodeAttributeDeclaration> GetRestrictionAttributes()
        {
            foreach (var attribute in Restrictions.Where(x => x.IsSupported).Select(r => r.GetAttribute()).Where(a => a != null))
            {
                yield return attribute;
            }

            var minInclusive = Restrictions.OfType<MinInclusiveRestrictionModel>().FirstOrDefault(x => x.IsSupported);
            var maxInclusive = Restrictions.OfType<MaxInclusiveRestrictionModel>().FirstOrDefault(x => x.IsSupported);

            if (minInclusive != null && maxInclusive != null)
            {
                yield return new CodeAttributeDeclaration(
                        new CodeTypeReference(typeof(RangeAttribute), Configuration.CodeTypeReferenceOptions),
                        new CodeAttributeArgument(new CodeTypeOfExpression(minInclusive.Type)),
                        new CodeAttributeArgument(new CodePrimitiveExpression(minInclusive.Value)),
                        new CodeAttributeArgument(new CodePrimitiveExpression(maxInclusive.Value)));
            }
        }
    }
}<|MERGE_RESOLUTION|>--- conflicted
+++ resolved
@@ -1005,13 +1005,8 @@
                         foreach (var derivedType in derivedTypes)
                         {
                             var derivedAttribute = new CodeAttributeDeclaration(new CodeTypeReference(typeof(XmlElementAttribute), Configuration.CodeTypeReferenceOptions),
-<<<<<<< HEAD
-                                new CodeAttributeArgument(new CodePrimitiveExpression(derivedType.XmlSchemaName.Name)),
+                                new CodeAttributeArgument(new CodePrimitiveExpression((derivedType.SubstitutionName ?? derivedType.XmlSchemaName).Name)),
                                 new CodeAttributeArgument("Type", new CodeTypeOfExpression(derivedType.GetReferenceFor(OwningType.Namespace))));
-=======
-                                new CodeAttributeArgument(new CodePrimitiveExpression((derivedType.SubstitutionName ?? derivedType.XmlSchemaName).Name)),
-                                new CodeAttributeArgument("Type", new CodeTypeOfExpression(derivedType.GetReferenceFor(OwningType.Namespace, false))));
->>>>>>> dad0192f
                             if (Order != null)
                             {
                                 derivedAttribute.Arguments.Add(new CodeAttributeArgument("Order",
@@ -1207,13 +1202,8 @@
                 // http://msdn.microsoft.com/en-us/library/system.xml.serialization.xmlelementattribute.datatype(v=vs.110).aspx
                 // XmlSerializer is inconsistent: maps xs:decimal to decimal but xs:integer to string,
                 // even though xs:integer is a restriction of xs:decimal
-<<<<<<< HEAD
-                type = XmlSchemaType.Datatype.GetEffectiveType(Configuration, attribute);
+                type = XmlSchemaType.Datatype.GetEffectiveType(Configuration, Restrictions, attribute);
                 UseDataTypeAttribute = XmlSchemaType.Datatype.IsDataTypeAttributeAllowed(Configuration) ?? UseDataTypeAttribute;
-=======
-                type = XmlSchemaType.GetEffectiveType(Configuration, Restrictions);
-                UseDataTypeAttribute = XmlSchemaType.IsDataTypeAttributeAllowed(Configuration) ?? UseDataTypeAttribute;
->>>>>>> dad0192f
             }
 
             if (collection)
